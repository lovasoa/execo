# Copyright 2009-2012 INRIA Rhone-Alpes, Service Experimentation et
# Developpement
#
# This file is part of Execo.
#
# Execo is free software: you can redistribute it and/or modify it
# under the terms of the GNU General Public License as published by
# the Free Software Foundation, either version 3 of the License, or
# (at your option) any later version.
#
# Execo is distributed in the hope that it will be useful, but WITHOUT
# ANY WARRANTY; without even the implied warranty of MERCHANTABILITY
# or FITNESS FOR A PARTICULAR PURPOSE.  See the GNU General Public
# License for more details.
#
# You should have received a copy of the GNU General Public License
# along with Execo.  If not, see <http://www.gnu.org/licenses/>
"""A set of functions to manipulate virtual machines on Grid'5000"""

from pprint import pformat, pprint
from execo import SshProcess, Remote, Put, logger, get_remote, get_remote, Process, ParallelActions
from execo.log import set_style
from execo.time_utils import sleep
from execo_g5k.api_utils import get_host_site
import tempfile
from copy import deepcopy
from execo.exception import ActionsFailed

def list_vm( host, all = False ):
    """ Return the list of VMs on host """
    if all :
        list_vm = Remote('virsh list --all', [host], connection_params = {'user': 'root'} ).run()
    else:
        list_vm = Remote('virsh list', [host], connection_params = {'user': 'root'} ).run()
    vms_id = []
    for p in list_vm.processes:
        lines = p.stdout.split('\n')
        for line in lines:
            if 'vm' in line:
                std = line.split()
                vms_id.append(std[1])
    logger.debug('List of VM on host %s\n%s', set_style(host.address, 'host'),
                 ' '.join([set_style(vm_id, 'emph') for vm_id in vms_id]))
    return [ {'vm_id': vm_id} for vm_id in vms_id ]


def define_vms( n_vm, ip_mac = None, mem_size = 256, hdd_size = 2, n_cpu = 1, cpusets = None, vms = None, offset = 0 ):
    """ Create a dict of the VM parameters """
    if vms is None:
        vms = []
    if ip_mac is None:
        ip_mac = [ '0.0.0.0' for i in range(n_vm)]
    if cpusets is None:
        cpusets = {}
        for i in range(n_vm): cpusets['vm-'+str(i)] = 'auto'
    logger.debug('cpusets: %s', pformat(cpusets))

    
    for i_vm in range( len(vms), n_vm + len(vms)):
        vms.append( {'vm_id': 'vm-'+str(i_vm), 'hdd_size': hdd_size,
                'mem_size': mem_size, 'vcpus': n_cpu, 'cpuset': cpusets['vm-'+str(i_vm)],
                'ip': ip_mac[i_vm+offset][0], 'mac': ip_mac[i_vm+offset][1], 'host': None})
    logger.debug('VM parameters have been defined:\n%s',
                 ' '.join([set_style(param['vm_id'], 'emph') for param in vms]))
    return vms


def create_disks(vms, backing_file = '/tmp/vm-base.img', backing_file_fmt = 'raw'):
    """ Return an action to create the disks for the VMs on the hosts"""
    hosts_cmds = {}
    for vm in vms:
        cmd = 'qemu-img create -f qcow2 -o backing_file='+backing_file+',backing_fmt='+backing_file_fmt+' /tmp/'+\
            vm['vm_id']+'.qcow2 '+str(vm['hdd_size'])+'G ; '
        hosts_cmds[vm['host']] = cmd if not hosts_cmds.has_key(vm['host']) else hosts_cmds[vm['host']]+cmd
    
    logger.debug(pformat(hosts_cmds.values()))
    
    return get_remote('{{hosts_cmds.values()}}', list(hosts_cmds.keys()), connection_params = {'user': 'root'})

def create_disks_on_hosts(vms, hosts, backing_file = '/tmp/vm-base.img', backing_file_fmt = 'raw'):
    """ Return a Parallel action to create the qcow2 disks on all hosts"""
    host_actions = []
    for host in hosts:
        tmp_vms = deepcopy(vms)
        for vm in tmp_vms:
            vm['host'] = host
        host_actions.append(create_disks(tmp_vms, backing_file, backing_file_fmt))
    
    return ParallelActions(host_actions)

def install_vms(vms):
    """ Return an action to install the VM on the hosts"""
    hosts_cmds = {}
    for vm in vms:
        cmd = 'virt-install -d --import --connect qemu:///system --nographics --noautoconsole --noreboot'+ \
        ' --name=' + vm['vm_id'] + ' --network network=default,mac='+vm['mac']+' --ram='+str(vm['mem_size'])+ \
        ' --disk path=/tmp/'+vm['vm_id']+'.qcow2,device=disk,format=qcow2,size='+str(vm['hdd_size'])+',cache=none '+\
        ' --vcpus='+ str(vm['vcpus'])+' --cpuset='+vm['cpuset']+' ; '
        hosts_cmds[vm['host']] = cmd if not hosts_cmds.has_key(vm['host']) else hosts_cmds[vm['host']]+cmd 

    logger.debug(pformat(hosts_cmds))
    return get_remote('{{hosts_cmds.values()}}', list(hosts_cmds.keys()), connection_params = {'user': 'root'})
    
    
def start_vms(vms):
    """ Return an action to start the VMs on the hosts """
    hosts_cmds = {}
    for vm in vms:
        cmd = 'virsh --connect qemu:///system start '+vm['vm_id']+' ; '
        hosts_cmds[vm['host']] = cmd if not hosts_cmds.has_key(vm['host']) else hosts_cmds[vm['host']]+cmd 

    logger.debug(pformat(hosts_cmds))
    return get_remote('{{hosts_cmds.values()}}', list(hosts_cmds.keys()), connection_params = {'user': 'root'})
    


def wait_vms_have_started(vms, host = None):
    """ Try to make a ls on all vms and return True when all process are ok", need a taktuk gateway"""
    if host is None:
        host = get_host_site(vms[0]['host'])
        
    vms = [vm['ip'] for vm in vms ] 
    tmpdir = tempfile.mkdtemp()
    tmpfile = tempfile.mkstemp(prefix='vmips')
    f = open(tmpfile[1], 'w')
    for ip in vms:
        f.write(ip+'\n')
    f.close()
    Put([host], tmpfile[1], connection_params = {'user': 'root'}).run()
    Process("rm -rf " + tmpdir).run()
    nmap_tries = 0
    started_vms = '0'
    ssh_open = False
    while (not ssh_open) and nmap_tries < 40:
        sleep(20)
        logger.debug('nmap_tries %s', nmap_tries)
        nmap_tries += 1            
<<<<<<< HEAD
        nmap = SshProcess('nmap -i '+tmpfile[1].split('/')[-1]+' -p 22', host).run()
        logger.debug('%s', nmap.cmd)
        for line in nmap.stdout.split('\n'):
=======
        nmap = SshProcess('nmap -i '+tmpfile[1].split('/')[-1]+' -p 22', host, connexion_params = {'user': 'root'}).run()
        logger.debug('%s', nmap.cmd())
        for line in nmap.stdout().split('\n'):
>>>>>>> c0a9b1ac
            if 'Nmap done' in line:
                logger.debug(line)
                ssh_open = line.split()[2] == line.split()[5].replace('(','')
                started_vms = line.split()[5].replace('(','')
        if not ssh_open:
            logger.info(  started_vms+'/'+str(len(vms)) )
        
    if ssh_open:
        logger.info('All VM have been started')
        return True
    else:
        logger.error('All VM have not been started')
        return False
    
    
#    nmap_tries = 0   
#    test_vm = get_remote('ls', vms)
#    for p in test_vm.processes:
#        p.log_exit_code = False
#        p.log_error = False
#    while (not ssh_open) and ls_tries < 50:
#        print ls_tries
#        test_vm.run()
#        if test_vm.finished_ok:
#            ssh_open = True
#            return ssh_open
#        else:
#            test_vm.reset()
#    
#    while (not ssh_open) and ls_tries < 50:
#        
#            test_vm = get_remote('ls', vms)
#        else:
#            test_vm = Remote('ls', vms)
#        for p in test_vm.processes:
#            p.log_exit_code = False
#            p.log_error = False
#        test_vm.run()
#        ls_tries += 1
#        logger.debug(str(ls_tries))
#        if test_vm.finished_ok:
#            ssh_open = True
#            return ssh_open

    return ssh_open


def migrate_vm(vm, host):
    """ Migrate a VM to an host """
    if vm['host'] is None:
        raise NameError
        return None
    else:
        src = vm['host']
        
    # Check that the disk is here
    test_disk = get_remote('ls /tmp/'+vm['vm_id']+'.qcow2', [host]).run()
    if not test_disk.ok:
        vm['host'] = host
        create_disk_on_dest = create_disks([vm]).run()
        if not create_disk_on_dest:
            raise ActionsFailed, [create_disk_on_dest]
    
    cmd = 'virsh --connect qemu:///system migrate '+vm['vm_id']+' --live --copy-storage-inc '+\
            'qemu+ssh://'+host.address+"/system'  "
    return get_remote(cmd, [src], connection_params = {'user': 'root'} ) 
    
    
    


def destroy_vms( hosts):
    """Destroy all the VM on the hosts"""
    
    cmds = []
    hosts_with_vms = []
    for host in hosts:
        vms = list_vm(host, all = True)
        if len(vms) > 0:
            cmds.append( '; '.join('virsh destroy '+vm['vm_id']+'; virsh undefine '+vm['vm_id'] for vm in vms))
            hosts_with_vms.append(host)
        
    if len(cmds) > 0:
        get_remote('{{cmds}}', hosts_with_vms, connection_params = {'user': 'root'}).run()
        
    

<|MERGE_RESOLUTION|>--- conflicted
+++ resolved
@@ -135,15 +135,9 @@
         sleep(20)
         logger.debug('nmap_tries %s', nmap_tries)
         nmap_tries += 1            
-<<<<<<< HEAD
-        nmap = SshProcess('nmap -i '+tmpfile[1].split('/')[-1]+' -p 22', host).run()
+        nmap = SshProcess('nmap -i '+tmpfile[1].split('/')[-1]+' -p 22', host, connection_params = {'user': 'root'}).run()
         logger.debug('%s', nmap.cmd)
         for line in nmap.stdout.split('\n'):
-=======
-        nmap = SshProcess('nmap -i '+tmpfile[1].split('/')[-1]+' -p 22', host, connexion_params = {'user': 'root'}).run()
-        logger.debug('%s', nmap.cmd())
-        for line in nmap.stdout().split('\n'):
->>>>>>> c0a9b1ac
             if 'Nmap done' in line:
                 logger.debug(line)
                 ssh_open = line.split()[2] == line.split()[5].replace('(','')
